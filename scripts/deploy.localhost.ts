/**
 * All in one deploy to local hardhat network.
 */

import * as dotenv from "dotenv";
import { ethers, upgrades } from "hardhat";
import { toBn } from "evm-bn";

dotenv.config();

const ONEUSDC = toBn("1", 18);

async function main() {
  const [deployer, keeper, buyer, seller, insurance, feeRecipient] = await ethers.getSigners();
  console.log("Deployer: ", deployer.address);
  console.log("Keeper: ", keeper.address);
  console.log("Buyer: ", buyer.address);
  console.log("Seller: ", seller.address);
  console.log("Insurance: ", insurance.address);
  console.log("Fee Recipient: ", feeRecipient.address);

  const MockUsdcFactory = await ethers.getContractFactory("MockERC20");
  const usdc = await MockUsdcFactory.deploy();
  await usdc.deployed();
  console.log("Deployed mock USDC: ", usdc.address);

  await usdc.mint(deployer.address, ONEUSDC.mul(1e6));
  await usdc.mint(keeper.address, ONEUSDC.mul(1e6));
  await usdc.mint(buyer.address, ONEUSDC.mul(1e6));
  await usdc.mint(seller.address, ONEUSDC.mul(1e6));
  await usdc.mint(insurance.address, ONEUSDC.mul(1e6));
  console.log("Minted 1M mock USDC for users");
  
  const OracleFactory = await ethers.getContractFactory("Oracle");
<<<<<<< HEAD
  const oracle = await OracleFactory.deploy("ETH oracle", [keeper.address]);
=======
  const oracle = await OracleFactory.deploy([keeper.address]);
>>>>>>> 90e86453
  await oracle.deployed();
  console.log("Deployed ETH oracle: ", oracle.address);

  const MarginV1Factory = await ethers.getContractFactory("MarginV1", deployer);
  const marginV1 = await upgrades.deployProxy(
    MarginV1Factory,
    [
      usdc.address,
      insurance.address,
      feeRecipient.address,
      0,
      oracle.address,
      toBn("0.5", 4),
    ]
  );
  await marginV1.deployed();
  console.log("Deployed ETH margin contract: ", marginV1.address);

  await marginV1.connect(deployer).addKeepers([keeper.address]);
  console.log("Added keeper to margin contract");
}

const runMain = async () => {
  try {
    await main();
    process.exit(0);
  } catch (error) {
    console.error(error);
    process.exit(1);
  }
};

runMain();<|MERGE_RESOLUTION|>--- conflicted
+++ resolved
@@ -32,11 +32,7 @@
   console.log("Minted 1M mock USDC for users");
   
   const OracleFactory = await ethers.getContractFactory("Oracle");
-<<<<<<< HEAD
-  const oracle = await OracleFactory.deploy("ETH oracle", [keeper.address]);
-=======
   const oracle = await OracleFactory.deploy([keeper.address]);
->>>>>>> 90e86453
   await oracle.deployed();
   console.log("Deployed ETH oracle: ", oracle.address);
 
